--- conflicted
+++ resolved
@@ -1,10 +1,7 @@
 from sklearn.cluster import KMeans
 import numpy as np
-<<<<<<< HEAD
-from point_cloud import PointCloud
-=======
+from src.point_cloud import PointCloud
 import math
->>>>>>> 2c49f25b
 
 
 class SensitivitySampling:
@@ -69,7 +66,7 @@
         # (2) Select the cheapest t clusters
         def cluster_cost(cluster):
             if len(cluster) == 0:
-                return float('inf')
+                return float("inf")
             center = np.mean(cluster, axis=0)
             return np.sum(np.linalg.norm(cluster - center, axis=1) ** 2)
 
@@ -78,9 +75,12 @@
         not_C_cheap = clusters_sorted[t:]  # remaining clusters
 
         # Flatten not_C_cheap for processing
-        P_not = np.concatenate([c for c in not_C_cheap if len(c) > 0], axis=0) if not_C_cheap else np.empty((0, 3))
+        P_not = (
+            np.concatenate([c for c in not_C_cheap if len(c) > 0], axis=0)
+            if not_C_cheap
+            else np.empty((0, 3))
+        )
 
-<<<<<<< HEAD
         # (3) Summarize each cheap cluster by its mean
         S = []
         W = []
@@ -101,11 +101,14 @@
         if len(P_not) > 0 and sample_size - t > 0:
             # Build a fake point cloud for the remaining points
             from point_cloud import PointCloud
+
             all_classes = np.array(self.point_cloud.get_points_class())
             # Find indices of P_not in P
             mask = np.any(np.all(P[:, None] == P_not[None, :], axis=2), axis=1)
             indices_not = np.where(mask)[0]
-            pc_not = PointCloud(P_not[:, 0], P_not[:, 1], P_not[:, 2], all_classes[indices_not])
+            pc_not = PointCloud(
+                P_not[:, 0], P_not[:, 1], P_not[:, 2], all_classes[indices_not]
+            )
             sampler_not = SensitivitySampling(pc_not, k=len(not_C_cheap))
             sampled_indices, W_not = sampler_not.sample(sample_size - t)
             S_not = P_not[sampled_indices]
@@ -142,17 +145,6 @@
         y = S[:, 1]
         z = S[:, 2]
         return PointCloud(x, y, z, sampled_classes)
-=======
-    def compress(self, sample_size):
-        # returns a compressed version of the point cloud
-        # TODO: compression
-        pc = self.point_cloud.copy()
-
-        # random_class = math.floor(sample_size / 100000)
-        # pc.points_class = [random_class] * len(pc.get_points_x())
-
-        return pc
->>>>>>> 2c49f25b
 
     def generate_lods(self, num_lods):
         # generate multiple levels of detail (LODs) for the point cloud
